// RGB Rust Library
// Written in 2019 by
//     Dr. Maxim Orlovsky <dr.orlovsky@gmail.com>
// basing on ideas from the original RGB rust library by
//     Alekos Filini <alekos.filini@gmail.com>
//
// To the extent possible under law, the author(s) have dedicated all
// copyright and related and neighboring rights to this software to
// the public domain worldwide. This software is distributed without
// any warranty.
//
// You should have received a copy of the MIT License
// along with this software.
// If not, see <https://opensource.org/licenses/MIT>.

//! RGB contracts
//!
//! Implementation of data structures used in RGB contracts

use std::fmt;
use std::io::Cursor;
use std::rc::Weak;

use bitcoin::consensus::encode::*;
use bitcoin_hashes::{sha256d, Hash};
use secp256k1::PublicKey;

use crate::*;

/// Commitment scheme variants used by RGB contract header field `commitment_scheme`.
/// With the current specification only two possible schemes are supported: OP_RETURN and
/// pay-to-contract. See more at <https://github.com/rgb-org/spec/blob/master/01-rgb.md#commitment-scheme>
///
/// NB: Commitment scheme specifies the way of commiting proofs for RGB transactions, not
/// the way by which original RGB contract is commited
#[repr(u8)]
#[derive(Clone, Debug)]
pub enum CommitmentScheme {
    /// Used by reissuance blueprint contract, which inherits `commitment_scheme` from
    /// the original issuance contract.
    NotApplicable,

    /// OP_RETURN scheme, committing RGB proofs to a special bitcoin transaction output
    /// containing `OP_RETURN` opcode followed by the hash of RGB contract or proof
    OpReturn,

    /// Pay to contract scheme, committing RGB proofs to a bitcoin UTXO via public key tweak.
    PayToContract,
}

impl From<u8> for CommitmentScheme {
    fn from(no: u8) -> Self {
        match no {
            0x1 => CommitmentScheme::OpReturn,
            0x2 => CommitmentScheme::PayToContract,
            _ => CommitmentScheme::NotApplicable,
        }
    }
}

impl From<CommitmentScheme> for u8 {
    fn from(scheme: CommitmentScheme) -> Self {
        match scheme {
            CommitmentScheme::OpReturn => 0x1,
            CommitmentScheme::PayToContract => 0x2,
            CommitmentScheme::NotApplicable => 0x0,
        }
    }
}

/// Types of blueprints for the RGB contracts. Each blueprint type defines custom fields used
/// in the contract body – and sometimes special requirements for the contract header fields.
/// Read more on <https://github.com/rgb-org/spec/blob/master/01-rgb.md#blueprints-and-versioning>
///
/// Subjected to the future extension, at this moment this is very preliminary work.
#[repr(u16)]
#[derive(Clone, Debug)]
pub enum BlueprintType {
    /// Simple issuance contract
    Issue,

    /// Crowdsale contract
    Crowdsale,

    /// Reissuing contract
    Reissue,

    /// Reserved for all other blueprints which are unknown for the current version
    Unknown,
}

impl From<u16> for BlueprintType {
    fn from(no: u16) -> Self {
        match no {
            0x0001 => BlueprintType::Issue,
            0x0002 => BlueprintType::Crowdsale,
            0x0003 => BlueprintType::Reissue,
            _ => BlueprintType::Unknown,
        }
    }
}

impl From<BlueprintType> for u16 {
    fn from(blueprint: BlueprintType) -> Self {
        match blueprint {
            BlueprintType::Issue => 0x0001,
            BlueprintType::Crowdsale => 0x0002,
            BlueprintType::Reissue => 0x0003,
            BlueprintType::Unknown => 0xFFFF,
        }
    }
}

/// RGB Contract in-memory representation.
///
/// Data structure provides serialization with consensus serialization methods
/// for disk storage and network messaging between Bifröst servers and RGB-enabled wallets,
/// verification of the contract internal consistency and blueprint specification
/// and tool methods for generating bitcoin output scripts for the associated on-chain transaction.
#[derive(Clone, Debug)]
pub struct Contract<B: ContractBody> {
    /// Contract header, containing fixed set of fields, shared by all contract blueprints
    pub header: ContractHeader<B>,

    /// Contract body, with blueprint-specific set of fields
    pub body: Box<B>,

    /// Original public key used for signing the contract. Used for pay-to-contract schemes only.
    /// Serialized, but not a part of the commitment hash.
    pub original_pubkey: Option<PublicKey>,

    /// Contract must weakly reference it's root proof. Since it's unknown during deserealization,
    /// it is defined as optional; however it must contain value when the contract is used,
    /// otherwise a `ContractWithoutRootProof` error will be produced.
    pub root_proof: Option<Weak<Proof<B>>>,
}

impl<B: ContractBody> Contract<B>
where
    B: Encodable<Cursor<Vec<u8>>>,
{
    /// Validates given proof to have a correct structure for the used RGB contract blueprint
    /// (i.e. it has or has no metadata field, has original public key for pay-to-contract
    /// commitment schemes etc.)
    pub fn validate_proof<'a>(&'a self, proof: &'a Proof<B>) -> Result<(), RgbError<'a, B>> {
        // Validate that the proof is matching header fields
        self.header.validate_proof(proof)?;
        // Validate proof regarding custom contract blueprint (like correct metadata scripts etc)
        self.body.validate_proof(proof)
    }
}

impl<B: ContractBody> OnChain<B> for Contract<B>
where
    B: Encodable<Cursor<Vec<u8>>>,
{
    /// Provides unique get_identity_hash, which is computed as a SHA256d-hash from the
    /// consensus-serialized contract data, prefixed with 'RGB' due to
    /// <https://github.com/rgb-org/spec/issues/61>
    fn get_identity_hash(&self) -> IdentityHash {
        let mut hash: Vec<u8> = "RGB".into();
        // We can't use standard serialization of the contract from bitcoin::Encodable trait
        // since here we do not need to commit to `original_commitment_pk` field, which is
        // serialized by the trait implementation for disk storage and network transfers.
        // So here we are doing custom serialization of contract header and body.
        hash.extend(serialize(&self.header));
        hash.extend(serialize(&*self.body));
        sha256d::Hash::from_slice(hash.as_slice()).unwrap()
    }

    /// Returns RGB contract, i.e. itself
    fn get_contract(&self) -> Result<&Contract<B>, RgbError<B>> {
        Ok(&self)
    }

    /// Returns untweaked public key if the pay-to-contract commitment scheme is used.
    fn get_original_pk(&self) -> Option<PublicKey> {
        self.original_pubkey
    }
}

impl<B: ContractBody + Verify<B>> Verify<B> for Contract<B>
where
    Contract<B>: OnChain<B>,
{
    /// Function performing verification of the integrity for the RGB contract for both on-chain
    /// and off-chain parts; including internal consistency, integrity,  proper formation of
    /// commitment transactions etc.
    ///
    /// # Arguments:
    /// * `tx_provider` - a specially-formed callback function provided by the callee (wallet app
    /// or bifrost server) that returns transaction for a given case (specified by `TxQuery`-typed
    /// argument given to the callback). Used during the verification process to check on-chain
    /// part of the contract. Since rgblib has no direct access to a bitcoin node
    /// (it's rather a task for particular wallet or Bifrost implementation) it relies on this
    /// callback during the verification process.
    fn verify(&self, tx_provider: TxProvider<B>) -> Result<(), RgbError<B>> {
        // 1. Checking commitment transaction publishing the contract
        let issue_tx = tx_provider(TxQuery::TxId(self.header.issuance_utxo.txid))?;
        // 1.1. Checking commitment transaction script to be corresponding to the actual RGB
        // contract
        let vout = self.header.issuance_utxo.vout;
        let vout_u = vout as usize;
        if issue_tx.output[vout_u].script_pubkey != self.get_script()? {
            Err(RgbError::WrongScript(issue_tx.txid(), vout))?;
        }

        // 2. Checking header consistency
        self.header.verify(tx_provider)?;
        // 3. Checking body consistency and metadata
        self.body.verify(tx_provider)
    }
}

impl<T: ContractBody + Encodable<Cursor<Vec<u8>>>> fmt::Display for Contract<T> {
    fn fmt(&self, f: &mut fmt::Formatter) -> Result<(), fmt::Error> {
        write!(f, "{}", self.get_identity_hash())
    }
}

impl<S: Encoder, T: Encodable<S> + ContractBody> Encodable<S> for Contract<T> {
    fn consensus_encode(&self, s: &mut S) -> Result<(), Error> {
        self.header.consensus_encode(s)?;
        (*self.body).consensus_encode(s)?;

        // We do not need to serialize a flag whether `original_commitment_pk` is present since
        // its presence is defined by the `commitment_scheme` field in the contract header,
        // which is already serialized
        match self.original_pubkey {
            Some(pk) => pk.serialize().consensus_encode(s),
            None => Ok(()),
        }
    }
}

impl<D: Decoder, B: Decodable<D> + ContractBody> Decodable<D> for Contract<B> {
    fn consensus_decode(d: &mut D) -> Result<Contract<B>, Error> {
        let header: ContractHeader<B> = Decodable::consensus_decode(d)?;
        let body: Box<B> = Box::new(Decodable::consensus_decode(d)?);
        let mut original_commitment_pk: Option<PublicKey> = None;
        match header.commitment_scheme {
            CommitmentScheme::PayToContract => {
                let data: Vec<u8> = Decodable::consensus_decode(d)?;
                match PublicKey::from_slice(&data[..]) {
                    Ok(pk) => original_commitment_pk = Some(pk),
                    Err(_) => {
                        return Err(bitcoin::consensus::encode::Error::ParseFailed(
                            "Can't decode public key",
                        ))
                    }
                };
            }
            _ => (),
        };

<<<<<<< HEAD
        Ok(Contract{ header, body, original_pubkey: original_commitment_pk, root_proof: None })
=======
        Ok(Contract {
            header,
            body,
            original_commitment_pk,
            root_proof: None,
        })
>>>>>>> 95e84e65
    }
}<|MERGE_RESOLUTION|>--- conflicted
+++ resolved
@@ -237,12 +237,12 @@
     fn consensus_decode(d: &mut D) -> Result<Contract<B>, Error> {
         let header: ContractHeader<B> = Decodable::consensus_decode(d)?;
         let body: Box<B> = Box::new(Decodable::consensus_decode(d)?);
-        let mut original_commitment_pk: Option<PublicKey> = None;
+        let mut original_pubkey: Option<PublicKey> = None;
         match header.commitment_scheme {
             CommitmentScheme::PayToContract => {
                 let data: Vec<u8> = Decodable::consensus_decode(d)?;
                 match PublicKey::from_slice(&data[..]) {
-                    Ok(pk) => original_commitment_pk = Some(pk),
+                    Ok(pk) => original_pubkey = Some(pk),
                     Err(_) => {
                         return Err(bitcoin::consensus::encode::Error::ParseFailed(
                             "Can't decode public key",
@@ -253,15 +253,11 @@
             _ => (),
         };
 
-<<<<<<< HEAD
-        Ok(Contract{ header, body, original_pubkey: original_commitment_pk, root_proof: None })
-=======
         Ok(Contract {
             header,
             body,
-            original_commitment_pk,
+            original_pubkey,
             root_proof: None,
         })
->>>>>>> 95e84e65
     }
 }